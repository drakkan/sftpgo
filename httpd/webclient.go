package httpd

import (
	"encoding/json"
	"fmt"
	"html/template"
	"net/http"
	"net/url"
	"os"
	"path"
	"path/filepath"
	"time"

	"github.com/go-chi/render"
	"github.com/rs/xid"

	"github.com/drakkan/sftpgo/common"
	"github.com/drakkan/sftpgo/dataprovider"
	"github.com/drakkan/sftpgo/utils"
	"github.com/drakkan/sftpgo/version"
	"github.com/drakkan/sftpgo/vfs"
)

const (
	templateClientDir          = "webclient"
	templateClientBase         = "base.html"
	templateClientLogin        = "login.html"
	templateClientFiles        = "files.html"
	templateClientMessage      = "message.html"
	templateClientCredentials  = "credentials.html"
	pageClientFilesTitle       = "My Files"
	pageClientCredentialsTitle = "Credentials"
)

// condResult is the result of an HTTP request precondition check.
// See https://tools.ietf.org/html/rfc7232 section 3.
type condResult int

const (
	condNone condResult = iota
	condTrue
	condFalse
)

var (
	clientTemplates = make(map[string]*template.Template)
	unixEpochTime   = time.Unix(0, 0)
)

// isZeroTime reports whether t is obviously unspecified (either zero or Unix()=0).
func isZeroTime(t time.Time) bool {
	return t.IsZero() || t.Equal(unixEpochTime)
}

type baseClientPage struct {
	Title            string
	CurrentURL       string
	FilesURL         string
	CredentialsURL   string
	StaticURL        string
	LogoutURL        string
	FilesTitle       string
	CredentialsTitle string
	Version          string
	CSRFToken        string
	LoggedUser       *dataprovider.User
}

type dirMapping struct {
	DirName string
	Href    string
}

type filesPage struct {
	baseClientPage
	CurrentDir  string
	ReadDirURL  string
	DownloadURL string
	Error       string
	Paths       []dirMapping
}

type clientMessagePage struct {
	baseClientPage
	Error   string
	Success string
}

type credentialsPage struct {
	baseClientPage
	PublicKeys    []string
	ChangePwdURL  string
	ManageKeysURL string
	PwdError      string
	KeyError      string
}

func getFileObjectURL(baseDir, name string) string {
	return fmt.Sprintf("%v?path=%v", webClientFilesPath, url.QueryEscape(path.Join(baseDir, name)))
}

func getFileObjectModTime(t time.Time) string {
	if isZeroTime(t) {
		return ""
	}
	return t.Format("2006-01-02 15:04")
}

func loadClientTemplates(templatesPath string) {
	filesPaths := []string{
		filepath.Join(templatesPath, templateClientDir, templateClientBase),
		filepath.Join(templatesPath, templateClientDir, templateClientFiles),
	}
	credentialsPaths := []string{
		filepath.Join(templatesPath, templateClientDir, templateClientBase),
		filepath.Join(templatesPath, templateClientDir, templateClientCredentials),
	}
	loginPath := []string{
		filepath.Join(templatesPath, templateClientDir, templateClientLogin),
	}
	messagePath := []string{
		filepath.Join(templatesPath, templateClientDir, templateClientBase),
		filepath.Join(templatesPath, templateClientDir, templateClientMessage),
	}

	filesTmpl := utils.LoadTemplate(template.ParseFiles(filesPaths...))
	credentialsTmpl := utils.LoadTemplate(template.ParseFiles(credentialsPaths...))
	loginTmpl := utils.LoadTemplate(template.ParseFiles(loginPath...))
	messageTmpl := utils.LoadTemplate(template.ParseFiles(messagePath...))

	clientTemplates[templateClientFiles] = filesTmpl
	clientTemplates[templateClientCredentials] = credentialsTmpl
	clientTemplates[templateClientLogin] = loginTmpl
	clientTemplates[templateClientMessage] = messageTmpl
}

func getBaseClientPageData(title, currentURL string, r *http.Request) baseClientPage {
	var csrfToken string
	if currentURL != "" {
		csrfToken = createCSRFToken()
	}
	v := version.Get()

	return baseClientPage{
		Title:            title,
		CurrentURL:       currentURL,
		FilesURL:         webClientFilesPath,
		CredentialsURL:   webClientCredentialsPath,
		StaticURL:        webStaticFilesPath,
		LogoutURL:        webClientLogoutPath,
		FilesTitle:       pageClientFilesTitle,
		CredentialsTitle: pageClientCredentialsTitle,
		Version:          fmt.Sprintf("%v-%v", v.Version, v.CommitHash),
		CSRFToken:        csrfToken,
		LoggedUser:       getUserFromToken(r),
	}
}

func renderClientTemplate(w http.ResponseWriter, tmplName string, data interface{}) {
	err := clientTemplates[tmplName].ExecuteTemplate(w, tmplName, data)
	if err != nil {
		http.Error(w, err.Error(), http.StatusInternalServerError)
	}
}

func renderClientLoginPage(w http.ResponseWriter, error string) {
	data := loginPage{
		CurrentURL: webClientLoginPath,
		Version:    version.Get().Version,
		Error:      error,
		CSRFToken:  createCSRFToken(),
		StaticURL:  webStaticFilesPath,
	}
	renderClientTemplate(w, templateClientLogin, data)
}

func renderClientMessagePage(w http.ResponseWriter, r *http.Request, title, body string, statusCode int, err error, message string) {
	var errorString string
	if body != "" {
		errorString = body + " "
	}
	if err != nil {
		errorString += err.Error()
	}
	data := clientMessagePage{
		baseClientPage: getBaseClientPageData(title, "", r),
		Error:          errorString,
		Success:        message,
	}
	w.WriteHeader(statusCode)
	renderClientTemplate(w, templateClientMessage, data)
}

func renderClientInternalServerErrorPage(w http.ResponseWriter, r *http.Request, err error) {
	renderClientMessagePage(w, r, page500Title, page500Body, http.StatusInternalServerError, err, "")
}

func renderClientBadRequestPage(w http.ResponseWriter, r *http.Request, err error) {
	renderClientMessagePage(w, r, page400Title, "", http.StatusBadRequest, err, "")
}

func renderClientForbiddenPage(w http.ResponseWriter, r *http.Request, body string) {
	renderClientMessagePage(w, r, page403Title, "", http.StatusForbidden, nil, body)
}

func renderClientNotFoundPage(w http.ResponseWriter, r *http.Request, err error) {
	renderClientMessagePage(w, r, page404Title, page404Body, http.StatusNotFound, err, "")
}

func renderFilesPage(w http.ResponseWriter, r *http.Request, dirName, error string) {
	data := filesPage{
		baseClientPage: getBaseClientPageData(pageClientFilesTitle, webClientFilesPath, r),
		Error:          error,
		CurrentDir:     url.QueryEscape(dirName),
		DownloadURL:    webClientDownloadZipPath,
		ReadDirURL:     webClientDirContentsPath,
	}
	paths := []dirMapping{}
	if dirName != "/" {
		paths = append(paths, dirMapping{
			DirName: path.Base(dirName),
			Href:    "",
		})
		for {
			dirName = path.Dir(dirName)
			if dirName == "/" || dirName == "." {
				break
			}
			paths = append([]dirMapping{{
				DirName: path.Base(dirName),
				Href:    getFileObjectURL("/", dirName)},
			}, paths...)
		}
	}
	data.Paths = paths
	renderClientTemplate(w, templateClientFiles, data)
}

func renderCredentialsPage(w http.ResponseWriter, r *http.Request, pwdError string, keyError string) {
	data := credentialsPage{
		baseClientPage: getBaseClientPageData(pageClientCredentialsTitle, webClientCredentialsPath, r),
		ChangePwdURL:   webChangeClientPwdPath,
		ManageKeysURL:  webChangeClientKeysPath,
		PwdError:       pwdError,
		KeyError:       keyError,
	}
	user, err := dataprovider.UserExists(data.LoggedUser.Username)
	if err != nil {
		renderClientInternalServerErrorPage(w, r, err)
	}
	data.PublicKeys = user.PublicKeys
	renderClientTemplate(w, templateClientCredentials, data)
}

func handleClientWebLogin(w http.ResponseWriter, r *http.Request) {
	renderClientLoginPage(w, "")
}

func handleWebClientLogout(w http.ResponseWriter, r *http.Request) {
	c := jwtTokenClaims{}
	c.removeCookie(w, r, webBaseClientPath)

	http.Redirect(w, r, webClientLoginPath, http.StatusFound)
}

func handleWebClientDownloadZip(w http.ResponseWriter, r *http.Request) {
	claims, err := getTokenClaims(r)
	if err != nil || claims.Username == "" {
		renderClientMessagePage(w, r, "Invalid token claims", "", http.StatusForbidden, nil, "")
		return
	}

	user, err := dataprovider.UserExists(claims.Username)
	if err != nil {
		renderClientMessagePage(w, r, "Unable to retrieve your user", "", getRespStatus(err), nil, "")
		return
	}

	connID := xid.New().String()
	connectionID := fmt.Sprintf("%v_%v", common.ProtocolHTTP, connID)
	if err := checkHTTPClientUser(&user, r, connectionID); err != nil {
		renderClientForbiddenPage(w, r, err.Error())
		return
	}
	connection := &Connection{
		BaseConnection: common.NewBaseConnection(connID, common.ProtocolHTTP, r.RemoteAddr, user),
		request:        r,
	}
	common.Connections.Add(connection)
	defer common.Connections.Remove(connection.GetID())

	name := "/"
	if _, ok := r.URL.Query()["path"]; ok {
		name = utils.CleanPath(r.URL.Query().Get("path"))
	}

	files := r.URL.Query().Get("files")
	var filesList []string
	err = json.Unmarshal([]byte(files), &filesList)
	if err != nil {
		renderClientMessagePage(w, r, "Unable to get files list", "", http.StatusInternalServerError, err, "")
		return
	}

	w.Header().Set("Content-Disposition", "attachment; filename=\"sftpgo-download.zip\"")
	renderCompressedFiles(w, connection, name, filesList)
}

func handleClientGetDirContents(w http.ResponseWriter, r *http.Request) {
	claims, err := getTokenClaims(r)
	if err != nil || claims.Username == "" {
		sendAPIResponse(w, r, nil, "invalid token claims", http.StatusForbidden)
		return
	}

	user, err := dataprovider.UserExists(claims.Username)
	if err != nil {
		sendAPIResponse(w, r, nil, "Unable to retrieve your user", getRespStatus(err))
		return
	}

	connID := xid.New().String()
	connectionID := fmt.Sprintf("%v_%v", common.ProtocolHTTP, connID)
	if err := checkHTTPClientUser(&user, r, connectionID); err != nil {
		sendAPIResponse(w, r, err, http.StatusText(http.StatusForbidden), http.StatusForbidden)
		return
	}
	connection := &Connection{
		BaseConnection: common.NewBaseConnection(connID, common.ProtocolHTTP, r.RemoteAddr, user),
		request:        r,
	}
	common.Connections.Add(connection)
	defer common.Connections.Remove(connection.GetID())

	name := "/"
	if _, ok := r.URL.Query()["path"]; ok {
		name = utils.CleanPath(r.URL.Query().Get("path"))
	}

	contents, err := connection.ReadDir(name)
	if err != nil {
		sendAPIResponse(w, r, err, "Unable to get directory contents", getMappedStatusCode(err))
		return
	}

	results := make([]map[string]string, 0, len(contents))
	for _, info := range contents {
		res := make(map[string]string)
		if info.IsDir() {
			res["type"] = "1"
			res["size"] = ""
		} else {
			res["type"] = "2"
			if info.Mode()&os.ModeSymlink != 0 {
				res["size"] = ""
			} else {
				res["size"] = utils.ByteCountIEC(info.Size())
			}
		}
		res["name"] = info.Name()
		res["last_modified"] = getFileObjectModTime(info.ModTime())
		res["url"] = getFileObjectURL(name, info.Name())
		results = append(results, res)
	}

	render.JSON(w, r, results)
}

func handleClientGetFiles(w http.ResponseWriter, r *http.Request) {
	claims, err := getTokenClaims(r)
	if err != nil || claims.Username == "" {
		renderClientForbiddenPage(w, r, "Invalid token claims")
		return
	}

	user, err := dataprovider.UserExists(claims.Username)
	if err != nil {
		renderClientMessagePage(w, r, "Unable to retrieve your user", "", getRespStatus(err), nil, "")
		return
	}

	connID := xid.New().String()
	connectionID := fmt.Sprintf("%v_%v", common.ProtocolHTTP, connID)
	if err := checkHTTPClientUser(&user, r, connectionID); err != nil {
		renderClientForbiddenPage(w, r, err.Error())
		return
	}
	connection := &Connection{
		BaseConnection: common.NewBaseConnection(connID, common.ProtocolHTTP, r.RemoteAddr, user),
		request:        r,
	}
	common.Connections.Add(connection)
	defer common.Connections.Remove(connection.GetID())

	name := "/"
	if _, ok := r.URL.Query()["path"]; ok {
		name = utils.CleanPath(r.URL.Query().Get("path"))
	}
	var info os.FileInfo
	if name == "/" {
		info = vfs.NewFileInfo(name, true, 0, time.Now(), false)
	} else {
		info, err = connection.Stat(name, 0)
	}
	if err != nil {
		renderFilesPage(w, r, path.Dir(name), fmt.Sprintf("unable to stat file %#v: %v", name, err))
		return
	}
	if info.IsDir() {
		renderFilesPage(w, r, name, "")
		return
	}
	if status, err := downloadFile(w, r, connection, name, info); err != nil && status != 0 {
		if status > 0 {
			if status == http.StatusRequestedRangeNotSatisfiable {
				renderClientMessagePage(w, r, http.StatusText(status), "", status, err, "")
				return
			}
			renderFilesPage(w, r, path.Dir(name), err.Error())
		}
	}
}

func handleClientGetCredentials(w http.ResponseWriter, r *http.Request) {
	renderCredentialsPage(w, r, "", "")
}

func handleWebClientChangePwdPost(w http.ResponseWriter, r *http.Request) {
	r.Body = http.MaxBytesReader(w, r.Body, maxRequestSize)
	err := r.ParseForm()
	if err != nil {
		renderCredentialsPage(w, r, err.Error(), "")
		return
	}
	if err := verifyCSRFToken(r.Form.Get(csrfFormToken)); err != nil {
		renderClientForbiddenPage(w, r, err.Error())
		return
	}
	err = doChangeUserPassword(r, r.Form.Get("current_password"), r.Form.Get("new_password1"),
		r.Form.Get("new_password2"))
	if err != nil {
		renderCredentialsPage(w, r, err.Error(), "")
		return
	}
	handleWebClientLogout(w, r)
}

func handleWebClientManageKeysPost(w http.ResponseWriter, r *http.Request) {
	r.Body = http.MaxBytesReader(w, r.Body, maxRequestSize)
	err := r.ParseForm()
	if err != nil {
		renderCredentialsPage(w, r, "", err.Error())
		return
	}
	if err := verifyCSRFToken(r.Form.Get(csrfFormToken)); err != nil {
		renderClientForbiddenPage(w, r, err.Error())
		return
	}
	claims, err := getTokenClaims(r)
	if err != nil || claims.Username == "" {
		renderCredentialsPage(w, r, "", "Invalid token claims")
		return
	}
	user, err := dataprovider.UserExists(claims.Username)
	if err != nil {
		renderCredentialsPage(w, r, "", err.Error())
		return
	}
	user.PublicKeys = r.Form["public_keys"]
	err = dataprovider.UpdateUser(&user)
	if err != nil {
		renderCredentialsPage(w, r, "", err.Error())
		return
	}
	renderClientMessagePage(w, r, "Public keys updated", "", http.StatusOK, nil, "Your public keys has been successfully updated")
<<<<<<< HEAD
}

func doChangeUserPassword(r *http.Request, currentPassword, newPassword, confirmNewPassword string) error {
	if currentPassword == "" || newPassword == "" || confirmNewPassword == "" {
		return vfs.NewValidationError("please provide the current password and the new one two times")
	}
	if newPassword != confirmNewPassword {
		return vfs.NewValidationError("the two password fields do not match")
	}
	if currentPassword == newPassword {
		return vfs.NewValidationError("the new password must be different from the current one")
	}
	claims, err := getTokenClaims(r)
	if err != nil || claims.Username == "" {
		return errors.New("invalid token claims")
	}
	user, err := dataprovider.CheckUserAndPass(claims.Username, currentPassword, utils.GetIPFromRemoteAddress(r.RemoteAddr),
		common.ProtocolHTTP)
	if err != nil {
		return vfs.NewValidationError("current password does not match")
	}
	user.Password = newPassword

	return dataprovider.UpdateUser(&user)
}

func renderDirContents(w http.ResponseWriter, r *http.Request, connection *Connection, name string) {
	contents, err := connection.ReadDir(name)
	if err != nil {
		renderFilesPage(w, r, nil, name, fmt.Sprintf("unable to get contents for directory %#v: %v", name, err))
		return
	}
	renderFilesPage(w, r, contents, name, "")
}

func downloadFile(w http.ResponseWriter, r *http.Request, connection *Connection, name string, info os.FileInfo) {
	var err error
	rangeHeader := r.Header.Get("Range")
	if rangeHeader != "" && checkIfRange(r, info.ModTime()) == condFalse {
		rangeHeader = ""
	}
	offset := int64(0)
	size := info.Size()
	responseStatus := http.StatusOK
	if strings.HasPrefix(rangeHeader, "bytes=") {
		if strings.Contains(rangeHeader, ",") {
			http.Error(w, fmt.Sprintf("unsupported range %#v", rangeHeader), http.StatusRequestedRangeNotSatisfiable)
			return
		}
		offset, size, err = parseRangeRequest(rangeHeader[6:], size)
		if err != nil {
			http.Error(w, err.Error(), http.StatusRequestedRangeNotSatisfiable)
			return
		}
		responseStatus = http.StatusPartialContent
	}
	reader, err := connection.getFileReader(name, offset, r.Method)
	if err != nil {
		renderFilesPage(w, r, nil, name, fmt.Sprintf("unable to read file %#v: %v", name, err))
		return
	}
	defer reader.Close()

	w.Header().Set("Last-Modified", info.ModTime().UTC().Format(http.TimeFormat))
	if checkPreconditions(w, r, info.ModTime()) {
		return
	}
	ctype := mime.TypeByExtension(path.Ext(name))
	if ctype == "" {
		ctype = "application/octet-stream"
	}
	if responseStatus == http.StatusPartialContent {
		w.Header().Set("Content-Range", fmt.Sprintf("bytes %d-%d/%d", offset, offset+size-1, info.Size()))
	}
	w.Header().Set("Content-Length", strconv.FormatInt(size, 10))
	w.Header().Set("Content-Type", ctype)
	w.Header().Set("Content-Disposition", fmt.Sprintf("attachment; filename=%#v", path.Base(name)))
	w.Header().Set("Accept-Ranges", "bytes")
	w.WriteHeader(responseStatus)
	if r.Method != http.MethodHead {
		io.CopyN(w, reader, size) //nolint:errcheck
	}
}

func checkPreconditions(w http.ResponseWriter, r *http.Request, modtime time.Time) bool {
	if checkIfUnmodifiedSince(r, modtime) == condFalse {
		w.WriteHeader(http.StatusPreconditionFailed)
		return true
	}
	if checkIfModifiedSince(r, modtime) == condFalse {
		w.WriteHeader(http.StatusNotModified)
		return true
	}
	return false
}

func checkIfUnmodifiedSince(r *http.Request, modtime time.Time) condResult {
	ius := r.Header.Get("If-Unmodified-Since")
	if ius == "" || isZeroTime(modtime) {
		return condNone
	}
	t, err := http.ParseTime(ius)
	if err != nil {
		return condNone
	}

	// The Last-Modified header truncates sub-second precision so
	// the modtime needs to be truncated too.
	modtime = modtime.Truncate(time.Second)
	if modtime.Before(t) || modtime.Equal(t) {
		return condTrue
	}
	return condFalse
}

func checkIfModifiedSince(r *http.Request, modtime time.Time) condResult {
	if r.Method != http.MethodGet && r.Method != http.MethodHead {
		return condNone
	}
	ims := r.Header.Get("If-Modified-Since")
	if ims == "" || isZeroTime(modtime) {
		return condNone
	}
	t, err := http.ParseTime(ims)
	if err != nil {
		return condNone
	}
	// The Last-Modified header truncates sub-second precision so
	// the modtime needs to be truncated too.
	modtime = modtime.Truncate(time.Second)
	if modtime.Before(t) || modtime.Equal(t) {
		return condFalse
	}
	return condTrue
}

func checkIfRange(r *http.Request, modtime time.Time) condResult {
	if r.Method != http.MethodGet && r.Method != http.MethodHead {
		return condNone
	}
	ir := r.Header.Get("If-Range")
	if ir == "" {
		return condNone
	}
	if modtime.IsZero() {
		return condFalse
	}
	t, err := http.ParseTime(ir)
	if err != nil {
		return condFalse
	}
	if modtime.Add(60 * time.Second).Before(t) {
		return condTrue
	}
	return condFalse
}

func parseRangeRequest(bytesRange string, size int64) (int64, int64, error) {
	var start, end int64
	var err error

	values := strings.Split(bytesRange, "-")
	if values[0] == "" {
		start = -1
	} else {
		start, err = strconv.ParseInt(values[0], 10, 64)
		if err != nil {
			return start, size, err
		}
	}
	if len(values) >= 2 {
		if values[1] != "" {
			end, err = strconv.ParseInt(values[1], 10, 64)
			if err != nil {
				return start, size, err
			}
			if end >= size {
				end = size - 1
			}
		}
	}
	if start == -1 && end == 0 {
		return 0, 0, fmt.Errorf("unsupported range %#v", bytesRange)
	}

	if end > 0 {
		if start == -1 {
			// we have something like -500
			start = size - end
			size = end
			// start cannit be < 0 here, we did end = size -1 above
		} else {
			// we have something like 500-600
			size = end - start + 1
			if size < 0 {
				return 0, 0, fmt.Errorf("unacceptable range %#v", bytesRange)
			}
		}
		return start, size, nil
	}
	// we have something like 500-
	size -= start
	if size < 0 {
		return 0, 0, fmt.Errorf("unacceptable range %#v", bytesRange)
	}
	return start, size, err
}

func updateLoginMetrics(user *dataprovider.User, ip string, err error) {
	metrics.AddLoginAttempt(dataprovider.LoginMethodPassword)
	if err != nil {
		logger.ConnectionFailedLog(user.Username, ip, dataprovider.LoginMethodPassword, common.ProtocolHTTP, err.Error())
		event := common.HostEventLoginFailed
		if _, ok := err.(*dataprovider.RecordNotFoundError); ok {
			event = common.HostEventUserNotFound
		}
		common.AddDefenderEvent(ip, event)
	}
	metrics.AddLoginResult(dataprovider.LoginMethodPassword, err)
	dataprovider.ExecutePostLoginHook(user, dataprovider.LoginMethodPassword, ip, common.ProtocolHTTP, err)
}

func checkWebClientUser(user *dataprovider.User, r *http.Request, connectionID string) error {
	if utils.IsStringInSlice(common.ProtocolHTTP, user.Filters.DeniedProtocols) {
		logger.Debug(logSender, connectionID, "cannot login user %#v, protocol HTTP is not allowed", user.Username)
		return fmt.Errorf("protocol HTTP is not allowed for user %#v", user.Username)
	}
	if !user.IsLoginMethodAllowed(dataprovider.LoginMethodPassword, nil) {
		logger.Debug(logSender, connectionID, "cannot login user %#v, password login method is not allowed", user.Username)
		return fmt.Errorf("login method password is not allowed for user %#v", user.Username)
	}
	if user.MaxSessions > 0 {
		activeSessions := common.Connections.GetActiveSessions(user.Username)
		if activeSessions >= user.MaxSessions {
			logger.Debug(logSender, connectionID, "authentication refused for user: %#v, too many open sessions: %v/%v", user.Username,
				activeSessions, user.MaxSessions)
			return fmt.Errorf("too many open sessions: %v", activeSessions)
		}
	}
	if !user.IsLoginFromAddrAllowed(r.RemoteAddr) {
		logger.Debug(logSender, connectionID, "cannot login user %#v, remote address is not allowed: %v", user.Username, r.RemoteAddr)
		return fmt.Errorf("login for user %#v is not allowed from this address: %v", user.Username, r.RemoteAddr)
	}
	return nil
=======
>>>>>>> 43182fc2
}<|MERGE_RESOLUTION|>--- conflicted
+++ resolved
@@ -473,251 +473,4 @@
 		return
 	}
 	renderClientMessagePage(w, r, "Public keys updated", "", http.StatusOK, nil, "Your public keys has been successfully updated")
-<<<<<<< HEAD
-}
-
-func doChangeUserPassword(r *http.Request, currentPassword, newPassword, confirmNewPassword string) error {
-	if currentPassword == "" || newPassword == "" || confirmNewPassword == "" {
-		return vfs.NewValidationError("please provide the current password and the new one two times")
-	}
-	if newPassword != confirmNewPassword {
-		return vfs.NewValidationError("the two password fields do not match")
-	}
-	if currentPassword == newPassword {
-		return vfs.NewValidationError("the new password must be different from the current one")
-	}
-	claims, err := getTokenClaims(r)
-	if err != nil || claims.Username == "" {
-		return errors.New("invalid token claims")
-	}
-	user, err := dataprovider.CheckUserAndPass(claims.Username, currentPassword, utils.GetIPFromRemoteAddress(r.RemoteAddr),
-		common.ProtocolHTTP)
-	if err != nil {
-		return vfs.NewValidationError("current password does not match")
-	}
-	user.Password = newPassword
-
-	return dataprovider.UpdateUser(&user)
-}
-
-func renderDirContents(w http.ResponseWriter, r *http.Request, connection *Connection, name string) {
-	contents, err := connection.ReadDir(name)
-	if err != nil {
-		renderFilesPage(w, r, nil, name, fmt.Sprintf("unable to get contents for directory %#v: %v", name, err))
-		return
-	}
-	renderFilesPage(w, r, contents, name, "")
-}
-
-func downloadFile(w http.ResponseWriter, r *http.Request, connection *Connection, name string, info os.FileInfo) {
-	var err error
-	rangeHeader := r.Header.Get("Range")
-	if rangeHeader != "" && checkIfRange(r, info.ModTime()) == condFalse {
-		rangeHeader = ""
-	}
-	offset := int64(0)
-	size := info.Size()
-	responseStatus := http.StatusOK
-	if strings.HasPrefix(rangeHeader, "bytes=") {
-		if strings.Contains(rangeHeader, ",") {
-			http.Error(w, fmt.Sprintf("unsupported range %#v", rangeHeader), http.StatusRequestedRangeNotSatisfiable)
-			return
-		}
-		offset, size, err = parseRangeRequest(rangeHeader[6:], size)
-		if err != nil {
-			http.Error(w, err.Error(), http.StatusRequestedRangeNotSatisfiable)
-			return
-		}
-		responseStatus = http.StatusPartialContent
-	}
-	reader, err := connection.getFileReader(name, offset, r.Method)
-	if err != nil {
-		renderFilesPage(w, r, nil, name, fmt.Sprintf("unable to read file %#v: %v", name, err))
-		return
-	}
-	defer reader.Close()
-
-	w.Header().Set("Last-Modified", info.ModTime().UTC().Format(http.TimeFormat))
-	if checkPreconditions(w, r, info.ModTime()) {
-		return
-	}
-	ctype := mime.TypeByExtension(path.Ext(name))
-	if ctype == "" {
-		ctype = "application/octet-stream"
-	}
-	if responseStatus == http.StatusPartialContent {
-		w.Header().Set("Content-Range", fmt.Sprintf("bytes %d-%d/%d", offset, offset+size-1, info.Size()))
-	}
-	w.Header().Set("Content-Length", strconv.FormatInt(size, 10))
-	w.Header().Set("Content-Type", ctype)
-	w.Header().Set("Content-Disposition", fmt.Sprintf("attachment; filename=%#v", path.Base(name)))
-	w.Header().Set("Accept-Ranges", "bytes")
-	w.WriteHeader(responseStatus)
-	if r.Method != http.MethodHead {
-		io.CopyN(w, reader, size) //nolint:errcheck
-	}
-}
-
-func checkPreconditions(w http.ResponseWriter, r *http.Request, modtime time.Time) bool {
-	if checkIfUnmodifiedSince(r, modtime) == condFalse {
-		w.WriteHeader(http.StatusPreconditionFailed)
-		return true
-	}
-	if checkIfModifiedSince(r, modtime) == condFalse {
-		w.WriteHeader(http.StatusNotModified)
-		return true
-	}
-	return false
-}
-
-func checkIfUnmodifiedSince(r *http.Request, modtime time.Time) condResult {
-	ius := r.Header.Get("If-Unmodified-Since")
-	if ius == "" || isZeroTime(modtime) {
-		return condNone
-	}
-	t, err := http.ParseTime(ius)
-	if err != nil {
-		return condNone
-	}
-
-	// The Last-Modified header truncates sub-second precision so
-	// the modtime needs to be truncated too.
-	modtime = modtime.Truncate(time.Second)
-	if modtime.Before(t) || modtime.Equal(t) {
-		return condTrue
-	}
-	return condFalse
-}
-
-func checkIfModifiedSince(r *http.Request, modtime time.Time) condResult {
-	if r.Method != http.MethodGet && r.Method != http.MethodHead {
-		return condNone
-	}
-	ims := r.Header.Get("If-Modified-Since")
-	if ims == "" || isZeroTime(modtime) {
-		return condNone
-	}
-	t, err := http.ParseTime(ims)
-	if err != nil {
-		return condNone
-	}
-	// The Last-Modified header truncates sub-second precision so
-	// the modtime needs to be truncated too.
-	modtime = modtime.Truncate(time.Second)
-	if modtime.Before(t) || modtime.Equal(t) {
-		return condFalse
-	}
-	return condTrue
-}
-
-func checkIfRange(r *http.Request, modtime time.Time) condResult {
-	if r.Method != http.MethodGet && r.Method != http.MethodHead {
-		return condNone
-	}
-	ir := r.Header.Get("If-Range")
-	if ir == "" {
-		return condNone
-	}
-	if modtime.IsZero() {
-		return condFalse
-	}
-	t, err := http.ParseTime(ir)
-	if err != nil {
-		return condFalse
-	}
-	if modtime.Add(60 * time.Second).Before(t) {
-		return condTrue
-	}
-	return condFalse
-}
-
-func parseRangeRequest(bytesRange string, size int64) (int64, int64, error) {
-	var start, end int64
-	var err error
-
-	values := strings.Split(bytesRange, "-")
-	if values[0] == "" {
-		start = -1
-	} else {
-		start, err = strconv.ParseInt(values[0], 10, 64)
-		if err != nil {
-			return start, size, err
-		}
-	}
-	if len(values) >= 2 {
-		if values[1] != "" {
-			end, err = strconv.ParseInt(values[1], 10, 64)
-			if err != nil {
-				return start, size, err
-			}
-			if end >= size {
-				end = size - 1
-			}
-		}
-	}
-	if start == -1 && end == 0 {
-		return 0, 0, fmt.Errorf("unsupported range %#v", bytesRange)
-	}
-
-	if end > 0 {
-		if start == -1 {
-			// we have something like -500
-			start = size - end
-			size = end
-			// start cannit be < 0 here, we did end = size -1 above
-		} else {
-			// we have something like 500-600
-			size = end - start + 1
-			if size < 0 {
-				return 0, 0, fmt.Errorf("unacceptable range %#v", bytesRange)
-			}
-		}
-		return start, size, nil
-	}
-	// we have something like 500-
-	size -= start
-	if size < 0 {
-		return 0, 0, fmt.Errorf("unacceptable range %#v", bytesRange)
-	}
-	return start, size, err
-}
-
-func updateLoginMetrics(user *dataprovider.User, ip string, err error) {
-	metrics.AddLoginAttempt(dataprovider.LoginMethodPassword)
-	if err != nil {
-		logger.ConnectionFailedLog(user.Username, ip, dataprovider.LoginMethodPassword, common.ProtocolHTTP, err.Error())
-		event := common.HostEventLoginFailed
-		if _, ok := err.(*dataprovider.RecordNotFoundError); ok {
-			event = common.HostEventUserNotFound
-		}
-		common.AddDefenderEvent(ip, event)
-	}
-	metrics.AddLoginResult(dataprovider.LoginMethodPassword, err)
-	dataprovider.ExecutePostLoginHook(user, dataprovider.LoginMethodPassword, ip, common.ProtocolHTTP, err)
-}
-
-func checkWebClientUser(user *dataprovider.User, r *http.Request, connectionID string) error {
-	if utils.IsStringInSlice(common.ProtocolHTTP, user.Filters.DeniedProtocols) {
-		logger.Debug(logSender, connectionID, "cannot login user %#v, protocol HTTP is not allowed", user.Username)
-		return fmt.Errorf("protocol HTTP is not allowed for user %#v", user.Username)
-	}
-	if !user.IsLoginMethodAllowed(dataprovider.LoginMethodPassword, nil) {
-		logger.Debug(logSender, connectionID, "cannot login user %#v, password login method is not allowed", user.Username)
-		return fmt.Errorf("login method password is not allowed for user %#v", user.Username)
-	}
-	if user.MaxSessions > 0 {
-		activeSessions := common.Connections.GetActiveSessions(user.Username)
-		if activeSessions >= user.MaxSessions {
-			logger.Debug(logSender, connectionID, "authentication refused for user: %#v, too many open sessions: %v/%v", user.Username,
-				activeSessions, user.MaxSessions)
-			return fmt.Errorf("too many open sessions: %v", activeSessions)
-		}
-	}
-	if !user.IsLoginFromAddrAllowed(r.RemoteAddr) {
-		logger.Debug(logSender, connectionID, "cannot login user %#v, remote address is not allowed: %v", user.Username, r.RemoteAddr)
-		return fmt.Errorf("login for user %#v is not allowed from this address: %v", user.Username, r.RemoteAddr)
-	}
-	return nil
-=======
->>>>>>> 43182fc2
 }